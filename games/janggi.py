--- conflicted
+++ resolved
@@ -249,11 +249,7 @@
         logs_path = pathlib.Path(__file__).resolve().parents[1] / "logs"
         logs_path.mkdir(parents=False, exist_ok=True)
         log_file = logs_path / \
-<<<<<<< HEAD
             str(datetime.datetime.today().strftime('%Y-%m-%d.%H:%M:%S'))
-=======
-            str(datetime.datetime.today().strftime('%Y-%m-%d--%H-%M-%S'))
->>>>>>> 8de7f0ab
         with open(log_file, "wb") as f:
             proto_str = game_log.to_proto().SerializeToString()
             f.write(proto_str)